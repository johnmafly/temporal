// Copyright (c) 2017 Uber Technologies, Inc.
//
// Permission is hereby granted, free of charge, to any person obtaining a copy
// of this software and associated documentation files (the "Software"), to deal
// in the Software without restriction, including without limitation the rights
// to use, copy, modify, merge, publish, distribute, sublicense, and/or sell
// copies of the Software, and to permit persons to whom the Software is
// furnished to do so, subject to the following conditions:
//
// The above copyright notice and this permission notice shall be included in
// all copies or substantial portions of the Software.
//
// THE SOFTWARE IS PROVIDED "AS IS", WITHOUT WARRANTY OF ANY KIND, EXPRESS OR
// IMPLIED, INCLUDING BUT NOT LIMITED TO THE WARRANTIES OF MERCHANTABILITY,
// FITNESS FOR A PARTICULAR PURPOSE AND NONINFRINGEMENT. IN NO EVENT SHALL THE
// AUTHORS OR COPYRIGHT HOLDERS BE LIABLE FOR ANY CLAIM, DAMAGES OR OTHER
// LIABILITY, WHETHER IN AN ACTION OF CONTRACT, TORT OR OTHERWISE, ARISING FROM,
// OUT OF OR IN CONNECTION WITH THE SOFTWARE OR THE USE OR OTHER DEALINGS IN
// THE SOFTWARE.

package metrics

import (
	"runtime"
	"strconv"
	"sync/atomic"
	"time"

	"github.com/temporalio/temporal/common/log"
	"github.com/uber-go/tally"
<<<<<<< HEAD
=======

	"github.com/uber/cadence/common/log"
>>>>>>> e58ce1a8
)

var (
	// Revision is the VCS revision associated with this build. Overridden using ldflags
	// at compile time. Example:
	// $ go build -ldflags "-X github.com/temporalio/temporal/common/metrics.Revision=abcdef" ...
	// Adapted from: https://www.atatus.com/blog/golang-auto-build-versioning/
	Revision = "unknown"

	// Branch is the VCS branch associated with this build.
	Branch = "unknown"

	// Version is the version associated with this build.
	Version = "unknown"

	// BuildDate is the date this build was created.
	BuildDate = "unknown"

	// BuildTimeUnix is the seconds since epoch representing the date this build was created.
	BuildTimeUnix = "0"

	// goVersion is the current runtime version.
	goVersion = runtime.Version()
)

const (
	// buildInfoMetricName is the emitted build information metric's name.
	buildInfoMetricName = "build_information"

	// buildAgeMetricName is the emitted build age metric's name.
	buildAgeMetricName = "build_age"
)

// RuntimeMetricsReporter A struct containing the state of the RuntimeMetricsReporter.
type RuntimeMetricsReporter struct {
	scope          tally.Scope
	buildInfoScope tally.Scope
	reportInterval time.Duration
	started        int32
	quit           chan struct{}
	logger         log.Logger
	lastNumGC      uint32
	buildTime      time.Time
}

// NewRuntimeMetricsReporter Creates a new RuntimeMetricsReporter.
func NewRuntimeMetricsReporter(
	scope tally.Scope,
	reportInterval time.Duration,
	logger log.Logger,
	instanceID string,
) *RuntimeMetricsReporter {
	const (
		base    = 10
		bitSize = 64
	)
	if len(instanceID) > 0 {
		scope = scope.Tagged(map[string]string{instance: instanceID})
	}
	var memstats runtime.MemStats
	runtime.ReadMemStats(&memstats)
	rReporter := &RuntimeMetricsReporter{
		scope:          scope,
		reportInterval: reportInterval,
		logger:         logger,
		lastNumGC:      memstats.NumGC,
		quit:           make(chan struct{}),
	}
	rReporter.buildInfoScope = scope.Tagged(
		map[string]string{
			revisionTag:     Revision,
			branchTag:       Branch,
			buildDateTag:    BuildDate,
			buildVersionTag: Version,
			goVersionTag:    goVersion,
		},
	)
	sec, err := strconv.ParseInt(BuildTimeUnix, base, bitSize)
	if err != nil || sec < 0 {
		sec = 0
	}
	rReporter.buildTime = time.Unix(sec, 0)
	return rReporter
}

// report Sends runtime metrics to the local metrics collector.
func (r *RuntimeMetricsReporter) report() {
	var memStats runtime.MemStats
	runtime.ReadMemStats(&memStats)

	r.scope.Gauge(NumGoRoutinesGauge).Update(float64(runtime.NumGoroutine()))
	r.scope.Gauge(GoMaxProcsGauge).Update(float64(runtime.GOMAXPROCS(0)))
	r.scope.Gauge(MemoryAllocatedGauge).Update(float64(memStats.Alloc))
	r.scope.Gauge(MemoryHeapGauge).Update(float64(memStats.HeapAlloc))
	r.scope.Gauge(MemoryHeapIdleGauge).Update(float64(memStats.HeapIdle))
	r.scope.Gauge(MemoryHeapInuseGauge).Update(float64(memStats.HeapInuse))
	r.scope.Gauge(MemoryStackGauge).Update(float64(memStats.StackInuse))

	// memStats.NumGC is a perpetually incrementing counter (unless it wraps at 2^32)
	num := memStats.NumGC
	lastNum := atomic.SwapUint32(&r.lastNumGC, num) // reset for the next iteration
	if delta := num - lastNum; delta > 0 {
		r.scope.Counter(NumGCCounter).Inc(int64(delta))
		if delta > 255 {
			// too many GCs happened, the timestamps buffer got wrapped around. Report only the last 256
			lastNum = num - 256
		}
		for i := lastNum; i != num; i++ {
			pause := memStats.PauseNs[i%256]
			r.scope.Timer(GcPauseMsTimer).Record(time.Duration(pause))
		}
	}

	// report build info
	buildInfoGauge := r.buildInfoScope.Gauge(buildInfoMetricName)
	buildAgeGauge := r.buildInfoScope.Gauge(buildAgeMetricName)
	buildInfoGauge.Update(1.0)
	buildAgeGauge.Update(float64(time.Since(r.buildTime)))
}

// Start Starts the reporter thread that periodically emits metrics.
func (r *RuntimeMetricsReporter) Start() {
	if !atomic.CompareAndSwapInt32(&r.started, 0, 1) {
		return
	}
	go func() {
		ticker := time.NewTicker(r.reportInterval)
		for {
			select {
			case <-ticker.C:
				r.report()
			case <-r.quit:
				ticker.Stop()
				return
			}
		}
	}()
	r.logger.Info("RuntimeMetricsReporter started")
}

// Stop Stops reporting of runtime metrics. The reporter cannot be started again after it's been stopped.
func (r *RuntimeMetricsReporter) Stop() {
	close(r.quit)
	r.logger.Info("RuntimeMetricsReporter stopped")
}<|MERGE_RESOLUTION|>--- conflicted
+++ resolved
@@ -26,13 +26,9 @@
 	"sync/atomic"
 	"time"
 
+	"github.com/uber-go/tally"
+
 	"github.com/temporalio/temporal/common/log"
-	"github.com/uber-go/tally"
-<<<<<<< HEAD
-=======
-
-	"github.com/uber/cadence/common/log"
->>>>>>> e58ce1a8
 )
 
 var (
