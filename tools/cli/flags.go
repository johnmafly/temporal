// The MIT License
//
// Copyright (c) 2020 Temporal Technologies Inc.  All rights reserved.
//
// Copyright (c) 2020 Uber Technologies, Inc.
//
// Permission is hereby granted, free of charge, to any person obtaining a copy
// of this software and associated documentation files (the "Software"), to deal
// in the Software without restriction, including without limitation the rights
// to use, copy, modify, merge, publish, distribute, sublicense, and/or sell
// copies of the Software, and to permit persons to whom the Software is
// furnished to do so, subject to the following conditions:
//
// The above copyright notice and this permission notice shall be included in
// all copies or substantial portions of the Software.
//
// THE SOFTWARE IS PROVIDED "AS IS", WITHOUT WARRANTY OF ANY KIND, EXPRESS OR
// IMPLIED, INCLUDING BUT NOT LIMITED TO THE WARRANTIES OF MERCHANTABILITY,
// FITNESS FOR A PARTICULAR PURPOSE AND NONINFRINGEMENT. IN NO EVENT SHALL THE
// AUTHORS OR COPYRIGHT HOLDERS BE LIABLE FOR ANY CLAIM, DAMAGES OR OTHER
// LIABILITY, WHETHER IN AN ACTION OF CONTRACT, TORT OR OTHERWISE, ARISING FROM,
// OUT OF OR IN CONNECTION WITH THE SOFTWARE OR THE USE OR OTHER DEALINGS IN
// THE SOFTWARE.

package cli

import "github.com/urfave/cli"

// Flags used to specify cli command line arguments
const (
	FlagUsername                          = "username"
	FlagPassword                          = "password"
	FlagKeyspace                          = "keyspace"
	FlagAddress                           = "address"
	FlagAddressWithAlias                  = FlagAddress + ", ad"
	FlagHistoryAddress                    = "history_address"
	FlagDBEngine                          = "db_engine"
	FlagDBAddress                         = "db_address"
	FlagDBPort                            = "db_port"
	FlagHistoryAddressWithAlias           = FlagHistoryAddress + ", had"
	FlagNamespaceID                       = "namespace_id"
	FlagNamespace                         = "namespace"
	FlagNamespaceWithAlias                = FlagNamespace + ", ns"
	FlagShardID                           = "shard_id"
	FlagShardIDWithAlias                  = FlagShardID + ", sid"
	FlagWorkflowID                        = "workflow_id"
	FlagWorkflowIDWithAlias               = FlagWorkflowID + ", wid, w"
	FlagRunID                             = "run_id"
	FlagTreeID                            = "tree_id"
	FlagBranchID                          = "branch_id"
	FlagNumberOfShards                    = "number_of_shards"
	FlagRunIDWithAlias                    = FlagRunID + ", rid, r"
	FlagTargetCluster                     = "target_cluster"
	FlagMinEventID                        = "min_event_id"
	FlagMaxEventID                        = "max_event_id"
	FlagStartEventVersion                 = "start_event_version"
	FlagTaskList                          = "tasklist"
	FlagTaskListWithAlias                 = FlagTaskList + ", tl"
	FlagTaskListType                      = "tasklisttype"
	FlagTaskListTypeWithAlias             = FlagTaskListType + ", tlt"
	FlagWorkflowIDReusePolicy             = "workflowidreusepolicy"
	FlagWorkflowIDReusePolicyAlias        = FlagWorkflowIDReusePolicy + ", wrp"
	FlagCronSchedule                      = "cron"
	FlagWorkflowType                      = "workflow_type"
	FlagWorkflowTypeWithAlias             = FlagWorkflowType + ", wt"
	FlagWorkflowStatus                    = "status"
	FlagWorkflowStatusWithAlias           = FlagWorkflowStatus + ", s"
	FlagExecutionTimeout                  = "execution_timeout"
	FlagExecutionTimeoutWithAlias         = FlagExecutionTimeout + ", et"
	FlagDecisionTimeout                   = "decision_timeout"
	FlagDecisionTimeoutWithAlias          = FlagDecisionTimeout + ", dt"
	FlagContextTimeout                    = "context_timeout"
	FlagContextTimeoutWithAlias           = FlagContextTimeout + ", ct"
	FlagInput                             = "input"
	FlagInputWithAlias                    = FlagInput + ", i"
	FlagInputFile                         = "input_file"
	FlagInputFileWithAlias                = FlagInputFile + ", if"
	FlagExcludeFile                       = "exclude_file"
	FlagInputSeparator                    = "input_separator"
	FlagParallism                         = "input_parallism"
	FlagSkipCurrentOpen                   = "skip_current_open"
	FlagSkipBaseIsNotCurrent              = "skip_base_is_not_current"
	FlagDryRun                            = "dry_run"
	FlagNonDeterministicOnly              = "only_non_deterministic"
	FlagInputTopic                        = "input_topic"
	FlagInputTopicWithAlias               = FlagInputTopic + ", it"
	FlagHostFile                          = "host_file"
	FlagCluster                           = "cluster"
	FlagInputCluster                      = "input_cluster"
	FlagStartOffset                       = "start_offset"
	FlagTopic                             = "topic"
	FlagGroup                             = "group"
	FlagResult                            = "result"
	FlagIdentity                          = "identity"
	FlagDetail                            = "detail"
	FlagReason                            = "reason"
	FlagReasonWithAlias                   = FlagReason + ", re"
	FlagOpen                              = "open"
	FlagOpenWithAlias                     = FlagOpen + ", op"
	FlagMore                              = "more"
	FlagMoreWithAlias                     = FlagMore + ", m"
	FlagAll                               = "all"
	FlagAllWithAlias                      = FlagAll + ", a"
	FlagPageSize                          = "pagesize"
	FlagPageSizeWithAlias                 = FlagPageSize + ", ps"
	FlagEarliestTime                      = "earliest_time"
	FlagEarliestTimeWithAlias             = FlagEarliestTime + ", et"
	FlagLatestTime                        = "latest_time"
	FlagLatestTimeWithAlias               = FlagLatestTime + ", lt"
	FlagPrintEventVersion                 = "print_event_version"
	FlagPrintEventVersionWithAlias        = FlagPrintEventVersion + ", pev"
	FlagPrintFullyDetail                  = "print_full"
	FlagPrintFullyDetailWithAlias         = FlagPrintFullyDetail + ", pf"
	FlagPrintRawTime                      = "print_raw_time"
	FlagPrintRawTimeWithAlias             = FlagPrintRawTime + ", prt"
	FlagPrintRaw                          = "print_raw"
	FlagPrintRawWithAlias                 = FlagPrintRaw + ", praw"
	FlagPrintDateTime                     = "print_datetime"
	FlagPrintDateTimeWithAlias            = FlagPrintDateTime + ", pdt"
	FlagPrintMemo                         = "print_memo"
	FlagPrintMemoWithAlias                = FlagPrintMemo + ", pme"
	FlagPrintSearchAttr                   = "print_search_attr"
	FlagPrintSearchAttrWithAlias          = FlagPrintSearchAttr + ", psa"
	FlagPrintJSON                         = "print_json"
	FlagPrintJSONWithAlias                = FlagPrintJSON + ", pjson"
	FlagDescription                       = "description"
	FlagDescriptionWithAlias              = FlagDescription + ", desc"
	FlagOwnerEmail                        = "owner_email"
	FlagOwnerEmailWithAlias               = FlagOwnerEmail + ", oe"
	FlagRetentionDays                     = "retention"
	FlagRetentionDaysWithAlias            = FlagRetentionDays + ", rd"
	FlagHistoryArchivalStatus             = "history_archival_status"
	FlagHistoryArchivalStatusWithAlias    = FlagHistoryArchivalStatus + ", has"
	FlagHistoryArchivalURI                = "history_uri"
	FlagHistoryArchivalURIWithAlias       = FlagHistoryArchivalURI + ", huri"
	FlagHeartbeatedWithin                 = "heartbeated_within"
	FlagVisibilityArchivalStatus          = "visibility_archival_status"
	FlagVisibilityArchivalStatusWithAlias = FlagVisibilityArchivalStatus + ", vas"
	FlagVisibilityArchivalURI             = "visibility_uri"
	FlagVisibilityArchivalURIWithAlias    = FlagVisibilityArchivalURI + ", vuri"
	FlagName                              = "name"
	FlagNameWithAlias                     = FlagName + ", n"
	FlagOutputFilename                    = "output_filename"
	FlagOutputFilenameWithAlias           = FlagOutputFilename + ", of"
	FlagOutputFormat                      = "output"
	FlagQueryType                         = "query_type"
	FlagQueryTypeWithAlias                = FlagQueryType + ", qt"
	FlagQueryRejectCondition              = "query_reject_condition"
	FlagQueryRejectConditionWithAlias     = FlagQueryRejectCondition + ", qrc"
	FlagShowDetail                        = "show_detail"
	FlagShowDetailWithAlias               = FlagShowDetail + ", sd"
	FlagActiveClusterName                 = "active_cluster"
	FlagActiveClusterNameWithAlias        = FlagActiveClusterName + ", ac"
	FlagClusters                          = "clusters"
	FlagClustersWithAlias                 = FlagClusters + ", cl"
	FlagClusterMembershipRole             = "role"
	FlagIsGlobalNamespace                 = "global_namespace"
	FlagIsGlobalNamespaceWithAlias        = FlagIsGlobalNamespace + ", gd"
	FlagNamespaceData                     = "namespace_data"
	FlagNamespaceDataWithAlias            = FlagNamespaceData + ", dmd"
	FlagEventID                           = "event_id"
	FlagEventIDWithAlias                  = FlagEventID + ", eid"
	FlagActivityID                        = "activity_id"
	FlagActivityIDWithAlias               = FlagActivityID + ", aid"
	FlagMaxFieldLength                    = "max_field_length"
	FlagMaxFieldLengthWithAlias           = FlagMaxFieldLength + ", maxl"
	FlagSecurityToken                     = "security_token"
	FlagSecurityTokenWithAlias            = FlagSecurityToken + ", st"
	FlagSkipErrorMode                     = "skip_errors"
	FlagSkipErrorModeWithAlias            = FlagSkipErrorMode + ", serr"
	FlagHeadersMode                       = "headers"
	FlagHeadersModeWithAlias              = FlagHeadersMode + ", he"
	FlagMessageType                       = "message_type"
	FlagMessageTypeWithAlias              = FlagMessageType + ", mt"
	FlagURL                               = "url"
	FlagIndex                             = "index"
	FlagBatchSize                         = "batch_size"
	FlagBatchSizeWithAlias                = FlagBatchSize + ", bs"
	FlagMemoKey                           = "memo_key"
	FlagMemo                              = "memo"
	FlagMemoFile                          = "memo_file"
	FlagSearchAttributesKey               = "search_attr_key"
	FlagSearchAttributesVal               = "search_attr_value"
	FlagSearchAttributesType              = "search_attr_type"
	FlagAddBadBinary                      = "add_bad_binary"
	FlagRemoveBadBinary                   = "remove_bad_binary"
	FlagResetType                         = "reset_type"
	FlagResetPointsOnly                   = "reset_points_only"
	FlagResetBadBinaryChecksum            = "reset_bad_binary_checksum"
	FlagListQuery                         = "query"
	FlagListQueryWithAlias                = FlagListQuery + ", q"
	FlagBatchType                         = "batch_type"
	FlagBatchTypeWithAlias                = FlagBatchType + ", bt"
	FlagSignalName                        = "signal_name"
	FlagSignalNameWithAlias               = FlagSignalName + ", sig"
	FlagTaskID                            = "task_id"
	FlagTaskType                          = "task_type"
<<<<<<< HEAD
	FlagMinReadLevel                      = "min_read_level"
	FlagMaxReadLevel                      = "max_read_level"
	FlagTaskVisibilityTimestamp           = "task_timestamp"
	FlagMinVisibilityTimestamp            = "min_visibility_ts"
	FlagMaxVisibilityTimestamp            = "max_visibility_ts"
	FlagStartingRPS                       = "starting_rps"
=======
	FlagTaskVisibilityTimestamp           = "task_timestamp"
>>>>>>> a8af61ba
	FlagRPS                               = "rps"
	FlagRPSScaleUpSeconds                 = "rps_scale_up_seconds"
	FlagJobID                             = "job_id"
	FlagJobIDWithAlias                    = FlagJobID + ", jid"
	FlagYes                               = "yes"
	FlagServiceConfigDir                  = "service_config_dir"
	FlagServiceConfigDirWithAlias         = FlagServiceConfigDir + ", scd"
	FlagServiceEnv                        = "service_env"
	FlagServiceEnvWithAlias               = FlagServiceEnv + ", se"
	FlagServiceZone                       = "service_zone"
	FlagServiceZoneWithAlias              = FlagServiceZone + ", sz"
	FlagEnableTLS                         = "tls"
	FlagTLSCertPath                       = "tls_cert_path"
	FlagTLSKeyPath                        = "tls_key_path"
	FlagTLSCaPath                         = "tls_ca_path"
	FlagTLSEnableHostVerification         = "tls_enable_host_verification"
	FlagDLQType                           = "dlq_type"
	FlagDLQTypeWithAlias                  = FlagDLQType + ", dt"
	FlagMaxMessageCount                   = "max_message_count"
	FlagMaxMessageCountWithAlias          = FlagMaxMessageCount + ", mmc"
	FlagLastMessageID                     = "last_message_id"
	FlagLastMessageIDWithAlias            = FlagLastMessageID + ", lm"
	FlagConcurrency                       = "concurrency"
	FlagReportRate                        = "report_rate"
	FlagLowerShardBound                   = "lower_shard_bound"
	FlagUpperShardBound                   = "upper_shard_bound"
	FlagInputDirectory                    = "input_directory"
	FlagAutoConfirm                       = "auto_confirm"
)

var flagsForExecution = []cli.Flag{
	cli.StringFlag{
		Name:  FlagWorkflowIDWithAlias,
		Usage: "WorkflowId",
	},
	cli.StringFlag{
		Name:  FlagRunIDWithAlias,
		Usage: "RunId",
	},
}

func getFlagsForShow() []cli.Flag {
	return append(flagsForExecution, getFlagsForShowID()...)
}

func getFlagsForShowID() []cli.Flag {
	return []cli.Flag{
		cli.BoolFlag{
			Name:  FlagPrintDateTimeWithAlias,
			Usage: "Print timestamp",
		},
		cli.BoolFlag{
			Name:  FlagPrintRawTimeWithAlias,
			Usage: "Print raw timestamp",
		},
		cli.StringFlag{
			Name:  FlagOutputFilenameWithAlias,
			Usage: "Serialize history event to a file",
		},
		cli.BoolFlag{
			Name:  FlagPrintFullyDetailWithAlias,
			Usage: "Print fully event detail",
		},
		cli.BoolFlag{
			Name:  FlagPrintEventVersionWithAlias,
			Usage: "Print event version",
		},
		cli.IntFlag{
			Name:  FlagEventIDWithAlias,
			Usage: "Print specific event details",
		},
		cli.IntFlag{
			Name:  FlagMaxFieldLengthWithAlias,
			Usage: "Maximum length for each attribute field",
			Value: defaultMaxFieldLength,
		},
		cli.BoolFlag{
			Name:  FlagResetPointsOnly,
			Usage: "Only show events that are eligible for reset",
		},
	}
}

func getFlagsForStart() []cli.Flag {
	return []cli.Flag{
		cli.StringFlag{
			Name:  FlagTaskListWithAlias,
			Usage: "TaskList",
		},
		cli.StringFlag{
			Name:  FlagWorkflowIDWithAlias,
			Usage: "WorkflowId",
		},
		cli.StringFlag{
			Name:  FlagWorkflowTypeWithAlias,
			Usage: "WorkflowTypeName",
		},
		cli.IntFlag{
			Name:  FlagExecutionTimeoutWithAlias,
			Usage: "Execution start to close timeout in seconds",
		},
		cli.IntFlag{
			Name:  FlagDecisionTimeoutWithAlias,
			Value: defaultDecisionTimeoutInSeconds,
			Usage: "Decision task start to close timeout in seconds",
		},
		cli.StringFlag{
			Name: FlagCronSchedule,
			Usage: "Optional cron schedule for the workflow. Cron spec is as following: \n" +
				"\t┌───────────── minute (0 - 59) \n" +
				"\t│ ┌───────────── hour (0 - 23) \n" +
				"\t│ │ ┌───────────── day of the month (1 - 31) \n" +
				"\t│ │ │ ┌───────────── month (1 - 12) \n" +
				"\t│ │ │ │ ┌───────────── day of the week (0 - 6) (Sunday to Saturday) \n" +
				"\t│ │ │ │ │ \n" +
				"\t* * * * *",
		},
		cli.IntFlag{
			Name: FlagWorkflowIDReusePolicyAlias,
			Usage: "Optional input to configure if the same workflow Id is allow to use for new workflow execution. " +
				"Available options: 0: AllowDuplicate, 1: AllowDuplicateFailedOnly, 2: RejectDuplicate",
		},
		cli.StringFlag{
			Name:  FlagInputWithAlias,
			Usage: "Optional input for the workflow, in JSON format. If there are multiple parameters, concatenate them and separate by space.",
		},
		cli.StringFlag{
			Name: FlagInputFileWithAlias,
			Usage: "Optional input for the workflow from JSON file. If there are multiple JSON, concatenate them and separate by space or newline. " +
				"Input from file will be overwrite by input from command line",
		},
		cli.StringFlag{
			Name:  FlagMemoKey,
			Usage: "Optional key of memo. If there are multiple keys, concatenate them and separate by space",
		},
		cli.StringFlag{
			Name: FlagMemo,
			Usage: "Optional info that can be showed when list workflow, in JSON format. If there are multiple JSON, concatenate them and separate by space. " +
				"The order must be same as memo_key",
		},
		cli.StringFlag{
			Name: FlagMemoFile,
			Usage: "Optional info that can be listed in list workflow, from JSON format file. If there are multiple JSON, concatenate them and separate by space or newline. " +
				"The order must be same as memo_key",
		},
		cli.StringFlag{
			Name: FlagSearchAttributesKey,
			Usage: "Optional search attributes keys that can be be used in list query. If there are multiple keys, concatenate them and separate by |. " +
				"Use 'cluster get-search-attr' cmd to list legal keys.",
		},
		cli.StringFlag{
			Name: FlagSearchAttributesVal,
			Usage: "Optional search attributes value that can be be used in list query. If there are multiple keys, concatenate them and separate by |. " +
				"If value is array, use json array like [\"a\",\"b\"], [1,2], [\"true\",\"false\"], [\"2019-06-07T17:16:34-08:00\",\"2019-06-07T18:16:34-08:00\"]. " +
				"Use 'cluster get-search-attr' cmd to list legal keys and value types",
		},
	}
}

func getFlagsForRun() []cli.Flag {
	flagsForRun := []cli.Flag{
		cli.BoolFlag{
			Name:  FlagShowDetailWithAlias,
			Usage: "Show event details",
		},
		cli.IntFlag{
			Name:  FlagMaxFieldLengthWithAlias,
			Usage: "Maximum length for each attribute field",
		},
	}
	flagsForRun = append(getFlagsForStart(), flagsForRun...)
	return flagsForRun
}

func getCommonFlagsForVisibility() []cli.Flag {
	return []cli.Flag{
		cli.BoolFlag{
			Name:  FlagPrintRawTimeWithAlias,
			Usage: "Print raw timestamp",
		},
		cli.BoolFlag{
			Name:  FlagPrintDateTimeWithAlias,
			Usage: "Print full date time in '2006-01-02T15:04:05Z07:00' format",
		},
		cli.BoolFlag{
			Name:  FlagPrintMemoWithAlias,
			Usage: "Print memo",
		},
		cli.BoolFlag{
			Name:  FlagPrintSearchAttrWithAlias,
			Usage: "Print search attributes",
		},
		cli.BoolFlag{
			Name:  FlagPrintFullyDetailWithAlias,
			Usage: "Print full message without table format",
		},
		cli.BoolFlag{
			Name:  FlagPrintJSONWithAlias,
			Usage: "Print in raw json format",
		},
	}
}

func getFlagsForList() []cli.Flag {
	flagsForList := []cli.Flag{
		cli.BoolFlag{
			Name:  FlagMoreWithAlias,
			Usage: "List more pages, default is to list one page of default page size 10",
		},
		cli.IntFlag{
			Name:  FlagPageSizeWithAlias,
			Value: 10,
			Usage: "Result page size",
		},
	}
	flagsForList = append(getFlagsForListAll(), flagsForList...)
	return flagsForList
}

func getFlagsForListAll() []cli.Flag {
	flagsForListAll := []cli.Flag{
		cli.BoolFlag{
			Name:  FlagOpenWithAlias,
			Usage: "List for open workflow executions, default is to list for closed ones",
		},
		cli.StringFlag{
			Name: FlagEarliestTimeWithAlias,
			Usage: "EarliestTime of start time, supported formats are '2006-01-02T15:04:05+07:00', raw UnixNano and " +
				"time range (N<duration>), where 0 < N < 1000000 and duration (full-notation/short-notation) can be second/s, " +
				"minute/m, hour/h, day/d, week/w, month/M or year/y. For example, '15minute' or '15m' implies last 15 minutes.",
		},
		cli.StringFlag{
			Name: FlagLatestTimeWithAlias,
			Usage: "LatestTime of start time, supported formats are '2006-01-02T15:04:05+07:00', raw UnixNano and " +
				"time range (N<duration>), where 0 < N < 1000000 and duration (in full-notation/short-notation) can be second/s, " +
				"minute/m, hour/h, day/d, week/w, month/M or year/y. For example, '15minute' or '15m' implies last 15 minutes",
		},
		cli.StringFlag{
			Name:  FlagWorkflowIDWithAlias,
			Usage: "WorkflowId",
		},
		cli.StringFlag{
			Name:  FlagWorkflowTypeWithAlias,
			Usage: "WorkflowTypeName",
		},
		cli.StringFlag{
			Name:  FlagWorkflowStatusWithAlias,
			Usage: "Closed workflow status [completed, failed, canceled, terminated, continuedasnew, timedout]",
		},
		cli.StringFlag{
			Name: FlagListQueryWithAlias,
			Usage: "Optional SQL like query for use of search attributes. NOTE: using query will ignore all other filter flags including: " +
				"[open, earliest_time, latest_time, workflow_id, workflow_type]",
		},
	}
	flagsForListAll = append(getCommonFlagsForVisibility(), flagsForListAll...)
	return flagsForListAll
}

func getFlagsForScan() []cli.Flag {
	flagsForScan := []cli.Flag{
		cli.IntFlag{
			Name:  FlagPageSizeWithAlias,
			Value: 2000,
			Usage: "Page size for each Scan API call",
		},
		cli.StringFlag{
			Name:  FlagListQueryWithAlias,
			Usage: "Optional SQL like query",
		},
	}
	flagsForScan = append(getCommonFlagsForVisibility(), flagsForScan...)
	return flagsForScan
}

func getFlagsForListArchived() []cli.Flag {
	flagsForListArchived := []cli.Flag{
		cli.StringFlag{
			Name:  FlagListQueryWithAlias,
			Usage: "SQL like query. Please check the documentation of the visibility archiver used by your namespace for detailed instructions",
		},
		cli.IntFlag{
			Name:  FlagPageSizeWithAlias,
			Value: 100,
			Usage: "Count of visibility records included in a single page, default to 100",
		},
		cli.BoolFlag{
			Name:  FlagAllWithAlias,
			Usage: "List all pages",
		},
	}
	flagsForListArchived = append(getCommonFlagsForVisibility(), flagsForListArchived...)
	return flagsForListArchived
}

func getFlagsForCount() []cli.Flag {
	return []cli.Flag{
		cli.StringFlag{
			Name:  FlagListQueryWithAlias,
			Usage: "Optional SQL like query. e.g count all open workflows 'CloseTime = missing'; 'WorkflowType=\"wtype\" and CloseTime > 0'",
		},
	}
}

func getFlagsForQuery() []cli.Flag {
	return []cli.Flag{
		cli.StringFlag{
			Name:  FlagWorkflowIDWithAlias,
			Usage: "WorkflowId",
		},
		cli.StringFlag{
			Name:  FlagRunIDWithAlias,
			Usage: "RunId",
		},
		cli.StringFlag{
			Name:  FlagQueryTypeWithAlias,
			Usage: "The query type you want to run",
		},
		cli.StringFlag{
			Name:  FlagInputWithAlias,
			Usage: "Optional input for the query, in JSON format. If there are multiple parameters, concatenate them and separate by space.",
		},
		cli.StringFlag{
			Name: FlagInputFileWithAlias,
			Usage: "Optional input for the query from JSON file. If there are multiple JSON, concatenate them and separate by space or newline. " +
				"Input from file will be overwrite by input from command line",
		},
		cli.StringFlag{
			Name:  FlagQueryRejectConditionWithAlias,
			Usage: "Optional flag to reject queries based on workflow state. Valid values are \"not_open\" and \"not_completed_cleanly\"",
		},
	}
}

// all flags of query except QueryType
func getFlagsForStack() []cli.Flag {
	flags := getFlagsForQuery()
	for i := 0; i < len(flags); i++ {
		if flags[i].GetName() == FlagQueryTypeWithAlias {
			return append(flags[:i], flags[i+1:]...)
		}
	}
	return flags
}

func getFlagsForDescribe() []cli.Flag {
	return append(flagsForExecution, getFlagsForDescribeID()...)
}

func getFlagsForDescribeID() []cli.Flag {
	return []cli.Flag{
		cli.BoolFlag{
			Name:  FlagPrintRawWithAlias,
			Usage: "Print properties as they are stored",
		},
		cli.BoolFlag{
			Name:  FlagResetPointsOnly,
			Usage: "Only show auto-reset points",
		},
	}
}

func getFlagsForObserve() []cli.Flag {
	return append(flagsForExecution, getFlagsForObserveID()...)
}

func getFlagsForObserveID() []cli.Flag {
	return []cli.Flag{
		cli.BoolFlag{
			Name:  FlagShowDetailWithAlias,
			Usage: "Optional show event details",
		},
		cli.IntFlag{
			Name:  FlagMaxFieldLengthWithAlias,
			Usage: "Optional maximum length for each attribute field when show details",
		},
	}
}

func getDBFlags() []cli.Flag {
	return []cli.Flag{
		cli.StringFlag{
			Name:  FlagDBEngine,
			Value: "cassandra",
			Usage: "Type of the DB engine to use (cassandra, mysql..)",
		},
		cli.StringFlag{
			Name:  FlagDBAddress,
			Value: "127.0.0.1",
			Usage: "persistence address (right now only cassandra is fully supported)",
		},
		cli.IntFlag{
			Name:  FlagDBPort,
			Value: 9042,
			Usage: "persistence port",
		},
		cli.StringFlag{
			Name:  FlagUsername,
			Usage: "cassandra username",
		},
		cli.StringFlag{
			Name:  FlagPassword,
			Usage: "cassandra password",
		},
		cli.StringFlag{
			Name:  FlagKeyspace,
			Value: "temporal",
			Usage: "cassandra keyspace",
		},
		cli.BoolFlag{
			Name:  FlagEnableTLS,
			Usage: "enable TLS over cassandra connection",
		},
		cli.StringFlag{
			Name:  FlagTLSCertPath,
			Usage: "cassandra tls client cert path (tls must be enabled)",
		},
		cli.StringFlag{
			Name:  FlagTLSKeyPath,
			Usage: "cassandra tls client key path (tls must be enabled)",
		},
		cli.StringFlag{
			Name:  FlagTLSCaPath,
			Usage: "cassandra tls client ca path (tls must be enabled)",
		},
		cli.BoolFlag{
			Name:  FlagTLSEnableHostVerification,
			Usage: "cassandra tls verify hostname and server cert (tls must be enabled)",
		},
	}
}<|MERGE_RESOLUTION|>--- conflicted
+++ resolved
@@ -195,16 +195,12 @@
 	FlagSignalNameWithAlias               = FlagSignalName + ", sig"
 	FlagTaskID                            = "task_id"
 	FlagTaskType                          = "task_type"
-<<<<<<< HEAD
 	FlagMinReadLevel                      = "min_read_level"
 	FlagMaxReadLevel                      = "max_read_level"
 	FlagTaskVisibilityTimestamp           = "task_timestamp"
 	FlagMinVisibilityTimestamp            = "min_visibility_ts"
 	FlagMaxVisibilityTimestamp            = "max_visibility_ts"
 	FlagStartingRPS                       = "starting_rps"
-=======
-	FlagTaskVisibilityTimestamp           = "task_timestamp"
->>>>>>> a8af61ba
 	FlagRPS                               = "rps"
 	FlagRPSScaleUpSeconds                 = "rps_scale_up_seconds"
 	FlagJobID                             = "job_id"
